/* 
   Copyright (c) Marshall Clow 2010-2012.

   Distributed under the Boost Software License, Version 1.0. (See accompanying
   file LICENSE_1_0.txt or copy at http://www.boost.org/LICENSE_1_0.txt)

    For more information, see http://www.boost.org
*/

#include <boost/config.hpp>
#include <boost/algorithm/cxx11/none_of.hpp>

#define BOOST_TEST_MAIN
#include <boost/test/unit_test.hpp>

#include <functional>
#include <vector>
#include <list>

template<typename T>
<<<<<<< HEAD
struct is_ : public std::unary_function<T, bool> {
    BOOST_CXX14_CONSTEXPR is_ ( T v ) : val_ ( v ) {}
    
    BOOST_CXX14_CONSTEXPR bool operator () ( T comp ) const { return val_ == comp; }
=======
struct is_ {
    is_ ( T v ) : val_ ( v ) {}
    ~is_ () {}
    bool operator () ( T comp ) const { return val_ == comp; }
>>>>>>> 17d4f70e
private:
    is_ (); // need a value

    T val_;
    };

namespace ba = boost::algorithm;

void test_none()
{
//  Note: The literal values here are tested against directly, careful if you change them:
    BOOST_CXX14_CONSTEXPR int some_numbers[] = { 1, 5, 0, 18, 1 };
    std::vector<int> vi(some_numbers, some_numbers + 5);
    std::list<int>   li(vi.begin(), vi.end ());
    
    int some_letters[] = { 'a', 'q', 'n', 'y', 'n' };
    std::vector<char> vc(some_letters, some_letters + 5);
    
    BOOST_CHECK ( ba::none_of_equal ( vi,                                  100 ));
    BOOST_CHECK ( ba::none_of       ( vi,                       is_<int> ( 100 )));
    BOOST_CHECK ( ba::none_of_equal ( vi.begin(),     vi.end(),            100 ));
    BOOST_CHECK ( ba::none_of       ( vi.begin(),     vi.end(), is_<int> ( 100 )));

    BOOST_CHECK (!ba::none_of_equal ( vi,                                    1 ));
    BOOST_CHECK (!ba::none_of       ( vi,                       is_<int> (   1 )));
    BOOST_CHECK (!ba::none_of_equal ( vi.begin(),     vi.end(),              1 ));
    BOOST_CHECK (!ba::none_of       ( vi.begin(),     vi.end(), is_<int> (   1 )));

    BOOST_CHECK ( ba::none_of_equal ( vi.end(),       vi.end(),              0 ));
    BOOST_CHECK ( ba::none_of       ( vi.end(),       vi.end(), is_<int> (   0 )));

//   5 is not in { 0, 18, 1 }, but 1 is
    BOOST_CHECK ( ba::none_of_equal ( vi.begin() + 2, vi.end(),              5 ));
    BOOST_CHECK ( ba::none_of       ( vi.begin() + 2, vi.end(), is_<int> (   5 )));
    BOOST_CHECK (!ba::none_of_equal ( vi.begin() + 2, vi.end(),              1 ));
    BOOST_CHECK (!ba::none_of       ( vi.begin() + 2, vi.end(), is_<int> (   1 )));

//  18 is not in { 1, 5, 0 }, but 5 is
    BOOST_CHECK ( ba::none_of_equal ( vi.begin(),     vi.begin() + 3,            18 ));
    BOOST_CHECK ( ba::none_of       ( vi.begin(),     vi.begin() + 3, is_<int> ( 18 )));
    BOOST_CHECK (!ba::none_of_equal ( vi.begin(),     vi.begin() + 3,             5 ));
    BOOST_CHECK (!ba::none_of       ( vi.begin(),     vi.begin() + 3, is_<int> (  5 )));
    
    BOOST_CHECK ( ba::none_of_equal ( vc,             'z' ));
    BOOST_CHECK ( ba::none_of       ( vc, is_<char> ( 'z' )));

    BOOST_CHECK (!ba::none_of_equal ( vc,             'a' ));
    BOOST_CHECK (!ba::none_of       ( vc, is_<char> ( 'a' )));

    BOOST_CHECK (!ba::none_of_equal ( vc,             'n' ));
    BOOST_CHECK (!ba::none_of       ( vc, is_<char> ( 'n' )));

    BOOST_CHECK ( ba::none_of_equal ( vi.begin(), vi.begin(),   1 ));
    BOOST_CHECK ( ba::none_of_equal ( vc.begin(), vc.begin(), 'a' ));
    BOOST_CHECK ( ba::none_of       ( vi.begin(), vi.begin(), is_<int>  (   1 )));
    BOOST_CHECK ( ba::none_of       ( vc.begin(), vc.begin(), is_<char> ( 'a' )));

    BOOST_CHECK ( ba::none_of_equal ( li,                                  100 ));
    BOOST_CHECK ( ba::none_of       ( li,                       is_<int> ( 100 )));
    BOOST_CHECK ( ba::none_of_equal ( li.begin(),     li.end(),            100 ));
    BOOST_CHECK ( ba::none_of       ( li.begin(),     li.end(), is_<int> ( 100 )));
    
    std::list<int>::iterator l_iter = li.begin ();
    l_iter++; l_iter++; l_iter++;
    BOOST_CHECK ( ba::none_of_equal ( li.begin(), l_iter,            18 ));
    BOOST_CHECK ( ba::none_of       ( li.begin(), l_iter, is_<int> ( 18 )));
    BOOST_CHECK (!ba::none_of       ( li.begin(), l_iter, is_<int> (  5 )));
    
    BOOST_CXX14_CONSTEXPR bool constexpr_res = (
        !ba::none_of_equal ( some_numbers, 1 )
        && !ba::none_of ( some_numbers, is_<int> ( 1 ))
        && ba::none_of_equal ( some_numbers, some_numbers + 3,            100 )
        && ba::none_of       ( some_numbers, some_numbers + 3, is_<int> ( 100 ))
    );
    BOOST_CHECK ( constexpr_res );
}

BOOST_AUTO_TEST_CASE( test_main )
{
  test_none();
}<|MERGE_RESOLUTION|>--- conflicted
+++ resolved
@@ -18,17 +18,9 @@
 #include <list>
 
 template<typename T>
-<<<<<<< HEAD
 struct is_ : public std::unary_function<T, bool> {
     BOOST_CXX14_CONSTEXPR is_ ( T v ) : val_ ( v ) {}
-    
     BOOST_CXX14_CONSTEXPR bool operator () ( T comp ) const { return val_ == comp; }
-=======
-struct is_ {
-    is_ ( T v ) : val_ ( v ) {}
-    ~is_ () {}
-    bool operator () ( T comp ) const { return val_ == comp; }
->>>>>>> 17d4f70e
 private:
     is_ (); // need a value
 
