# Boost.Algorithm
#
# Copyright (c) 2010-2012 Marshall Clow
#
# Distributed under the Boost Software License, Version 1.0.
# (See accompanying file LICENSE_1_0.txt or copy at
# http://www.boost.org/LICENSE_1_0.txt)


# Quickbook
# -----------------------------------------------------------------------------

import os ;

using quickbook ;
using doxygen ;
using boostbook ;

doxygen autodoc 
    : 
        [ glob ../../../boost/algorithm/*.hpp 
               ../../../boost/algorithm/searching/*.hpp
               ../../../boost/algorithm/cxx11/*.hpp
               ../../../boost/algorithm/cxx14/*.hpp
        ]
    : 
       <doxygen:param>"PREDEFINED=\"BOOST_ALGORITHM_DOXYGEN=1\""
       <doxygen:param>WARNINGS=YES # Default NO, but useful to see warnings, especially in a logfile.
    ; 


xml algorithm : algorithm.qbk ;

boostbook standalone
  :
    algorithm
  :
    <dependency>autodoc 
    <xsl:param>boost.root=../../../..
    <xsl:param>"boost.doxygen.reftitle=Boost.Algorithms C++ Reference"
    <xsl:param>chapter.autolabel=0
    <xsl:param>chunk.section.depth=8
    <xsl:param>toc.section.depth=2
    <xsl:param>toc.max.depth=2
    <xsl:param>generate.section.toc.level=1
  ;

###############################################################################
alias boostdoc
<<<<<<< HEAD
    : algorithm ../string/doc/string_algo.xml
    :
    : <dependency>autodoc <dependency>../string/doc//autodoc
    : ;
explicit boostdoc ;
alias boostrelease ;
=======
    : ../string/doc/string_algo.xml
    :
    : <dependency>../string/doc//autodoc
    : ;
explicit boostdoc ;
alias boostrelease : standalone ;
>>>>>>> d6b7f3da
explicit boostrelease ;<|MERGE_RESOLUTION|>--- conflicted
+++ resolved
@@ -16,17 +16,17 @@
 using doxygen ;
 using boostbook ;
 
-doxygen autodoc 
-    : 
-        [ glob ../../../boost/algorithm/*.hpp 
+doxygen autodoc
+    :
+        [ glob ../../../boost/algorithm/*.hpp
                ../../../boost/algorithm/searching/*.hpp
                ../../../boost/algorithm/cxx11/*.hpp
                ../../../boost/algorithm/cxx14/*.hpp
         ]
-    : 
+    :
        <doxygen:param>"PREDEFINED=\"BOOST_ALGORITHM_DOXYGEN=1\""
        <doxygen:param>WARNINGS=YES # Default NO, but useful to see warnings, especially in a logfile.
-    ; 
+    ;
 
 
 xml algorithm : algorithm.qbk ;
@@ -35,7 +35,7 @@
   :
     algorithm
   :
-    <dependency>autodoc 
+    <dependency>autodoc
     <xsl:param>boost.root=../../../..
     <xsl:param>"boost.doxygen.reftitle=Boost.Algorithms C++ Reference"
     <xsl:param>chapter.autolabel=0
@@ -47,19 +47,10 @@
 
 ###############################################################################
 alias boostdoc
-<<<<<<< HEAD
-    : algorithm ../string/doc/string_algo.xml
-    :
-    : <dependency>autodoc <dependency>../string/doc//autodoc
-    : ;
-explicit boostdoc ;
-alias boostrelease ;
-=======
     : ../string/doc/string_algo.xml
     :
     : <dependency>../string/doc//autodoc
     : ;
 explicit boostdoc ;
 alias boostrelease : standalone ;
->>>>>>> d6b7f3da
 explicit boostrelease ;