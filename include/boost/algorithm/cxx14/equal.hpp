/* 
   Copyright (c) Marshall Clow 2008-2012.

   Distributed under the Boost Software License, Version 1.0. (See accompanying
   file LICENSE_1_0.txt or copy at http://www.boost.org/LICENSE_1_0.txt)
*/

/// \file  equal.hpp
/// \brief Test ranges to if they are equal
/// \author Marshall Clow

#ifndef BOOST_ALGORITHM_EQUAL_HPP
#define BOOST_ALGORITHM_EQUAL_HPP

#include <algorithm>    // for std::equal
#include <iterator>

#ifdef __cpp_lib_array_constexpr // or cpp17 compiler
// if compiled according to C++17 standard or std functions are constexpr
#define BOOST_CONSTEXPR_IF_STD_CONSTEXPR constexpr
#else
#define BOOST_CONSTEXPR_IF_STD_CONSTEXPR
#endif

namespace boost { namespace algorithm {

namespace detail {

    template <class T1, class T2>
<<<<<<< HEAD
    struct eq : public std::binary_function<T1, T2, bool> {
        BOOST_CONSTEXPR bool operator () ( const T1& v1, const T2& v2 ) const { return v1 == v2 ;}
=======
    struct eq {
        bool operator () ( const T1& v1, const T2& v2 ) const { return v1 == v2 ;}
>>>>>>> 17d4f70e
        };
    
    template <class RandomAccessIterator1, class RandomAccessIterator2, class BinaryPredicate>
    BOOST_CONSTEXPR_IF_STD_CONSTEXPR 
    bool equal ( RandomAccessIterator1 first1, RandomAccessIterator1 last1, 
                 RandomAccessIterator2 first2, RandomAccessIterator2 last2, BinaryPredicate pred,
                 std::random_access_iterator_tag, std::random_access_iterator_tag )
    {
    //  Random-access iterators let is check the sizes in constant time
        if ( std::distance ( first1, last1 ) != std::distance ( first2, last2 ))
            return false;
    // If we know that the sequences are the same size, the original version is fine
        return std::equal ( first1, last1, first2, pred );
    }

    template <class InputIterator1, class InputIterator2, class BinaryPredicate>
    BOOST_CXX14_CONSTEXPR 
    bool equal ( InputIterator1 first1, InputIterator1 last1, 
                 InputIterator2 first2, InputIterator2 last2, BinaryPredicate pred,
                 std::input_iterator_tag, std::input_iterator_tag )
    {
    for (; first1 != last1 && first2 != last2; ++first1, ++first2 )
        if ( !pred(*first1, *first2 ))
            return false;

    return first1 == last1 && first2 == last2;
    }
}

/// \fn equal ( InputIterator1 first1, InputIterator1 last1, 
///             InputIterator2 first2, InputIterator2 last2,
///             BinaryPredicate pred )
/// \return true if all elements in the two ranges are equal
/// 
/// \param first1    The start of the first range.
/// \param last1     One past the end of the first range.
/// \param first2    The start of the second range.
/// \param last2     One past the end of the second range.
/// \param pred      A predicate for comparing the elements of the ranges
template <class InputIterator1, class InputIterator2, class BinaryPredicate>
BOOST_CXX14_CONSTEXPR
bool equal ( InputIterator1 first1, InputIterator1 last1, 
             InputIterator2 first2, InputIterator2 last2, BinaryPredicate pred )
{
    return boost::algorithm::detail::equal ( 
        first1, last1, first2, last2, pred,
        typename std::iterator_traits<InputIterator1>::iterator_category (),
        typename std::iterator_traits<InputIterator2>::iterator_category ());
}

/// \fn equal ( InputIterator1 first1, InputIterator1 last1, 
///             InputIterator2 first2, InputIterator2 last2 )
/// \return true if all elements in the two ranges are equal
/// 
/// \param first1    The start of the first range.
/// \param last1     One past the end of the first range.
/// \param first2    The start of the second range.
/// \param last2     One past the end of the second range.
template <class InputIterator1, class InputIterator2>
BOOST_CXX14_CONSTEXPR
bool equal ( InputIterator1 first1, InputIterator1 last1, 
             InputIterator2 first2, InputIterator2 last2 )
{
    return boost::algorithm::detail::equal (
        first1, last1, first2, last2,
        boost::algorithm::detail::eq<
            typename std::iterator_traits<InputIterator1>::value_type,
            typename std::iterator_traits<InputIterator2>::value_type> (),
        typename std::iterator_traits<InputIterator1>::iterator_category (),
        typename std::iterator_traits<InputIterator2>::iterator_category ());
}

//  There are already range-based versions of these.

}} // namespace boost and algorithm

#endif // BOOST_ALGORITHM_EQUAL_HPP<|MERGE_RESOLUTION|>--- conflicted
+++ resolved
@@ -27,13 +27,8 @@
 namespace detail {
 
     template <class T1, class T2>
-<<<<<<< HEAD
     struct eq : public std::binary_function<T1, T2, bool> {
         BOOST_CONSTEXPR bool operator () ( const T1& v1, const T2& v2 ) const { return v1 == v2 ;}
-=======
-    struct eq {
-        bool operator () ( const T1& v1, const T2& v2 ) const { return v1 == v2 ;}
->>>>>>> 17d4f70e
         };
     
     template <class RandomAccessIterator1, class RandomAccessIterator2, class BinaryPredicate>
